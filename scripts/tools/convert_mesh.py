--- conflicted
+++ resolved
@@ -156,11 +156,7 @@
         usd_dir=os.path.dirname(dest_path),
         usd_file_name=os.path.basename(dest_path),
         make_instanceable=args_cli.make_instanceable,
-<<<<<<< HEAD
-        # collision_approximation=args_cli.collision_approximation,
-=======
         mesh_collision_props=collision_cfg,
->>>>>>> 6acdd82a
     )
 
     # Print info
